--- conflicted
+++ resolved
@@ -243,108 +243,6 @@
         "statusCode": response["StatusCode"],
         "message": f"Collection backfill complete: {payload_response.get('body')}",
     }
-<<<<<<< HEAD
-=======
-
-
-def parse_execution_prefixes(raw_value: str) -> list[str]:
-    """
-    Parse the execution prefix from an environment variable that could be:
-    - a single string (plain)
-    - a JSON array of strings
-
-    Returns a list of strings.
-    """
-    try:
-        parsed = json.loads(raw_value)
-        if isinstance(parsed, list) and all(isinstance(item, str) for item in parsed):
-            return parsed
-        elif isinstance(parsed, str):
-            return [parsed]
-    except json.JSONDecodeError:
-        return [raw_value]  # Fallback to plain string
-
-    raise ValueError("Invalid execution prefix format")
-
-
-def update_sns_filter_policy(collections: list[dict]) -> dict:
-    """
-    Merges the given collections into the existing SNS filter policies.
-
-    Args:
-        collections (list): List of dictionaries with keys 'name' and 'raw_version'.
-
-    Returns:
-        dict: Result of the operation.
-    """
-    sns = boto3.client("sns")
-
-    ingest_sub_arn = os.getenv("SUBSCRIPTION_ARN_INGEST")
-    deletion_sub_arn = os.getenv("SUBSCRIPTION_ARN_DELETION")
-    ingest_execution_prefix_raw = os.getenv("EXECUTION_ARN_PREFIX_INGEST")
-
-    if not all([ingest_sub_arn, deletion_sub_arn, ingest_execution_prefix_raw]):
-        raise ValueError(
-            "Missing required SNS subscription ARNs or ingest execution prefix."
-        )
-
-    ingest_execution_prefixes = parse_execution_prefixes(ingest_execution_prefix_raw)
-
-    # Build collectionIds from input
-    new_collection_ids = {f"{c['name']}___{c['raw_version']}" for c in collections}
-
-    def update_policy(subscription_arn, is_deletion: bool):
-        # Get current filter policy
-        response = sns.get_subscription_attributes(SubscriptionArn=subscription_arn)
-        current_policy_str = response.get("Attributes", {}).get("FilterPolicy", "{}")
-        current_policy = json.loads(current_policy_str)
-
-        # Merge collectionIds
-        existing_ids = set(current_policy.get("record.collectionId", []))
-        merged_ids = sorted(existing_ids.union(new_collection_ids))
-
-        # Build event condition
-        if is_deletion:
-            event_filter = ["Delete"]
-        else:
-            event_filter = [{"anything-but": ["Delete"]}]
-
-        # Create new filter policy
-        new_policy = {
-            "record.collectionId": merged_ids,
-            "record.status": ["completed"],
-            "event": event_filter,
-        }
-
-        # Add execution prefix filter for ingest subscription only
-        if not is_deletion:
-            new_policy["record.execution"] = [
-                {"prefix": p} for p in ingest_execution_prefixes
-            ]
-
-        # Apply filter policy
-        sns.set_subscription_attributes(
-            SubscriptionArn=subscription_arn,
-            AttributeName="FilterPolicy",
-            AttributeValue=json.dumps(new_policy),
-        )
-        sns.set_subscription_attributes(
-            SubscriptionArn=subscription_arn,
-            AttributeName="FilterPolicyScope",
-            AttributeValue="MessageBody",
-        )
-        logger.info(f"Updated filter policy for {subscription_arn}")
-
-    # Update both
-    update_policy(ingest_sub_arn, is_deletion=False)
-    update_policy(deletion_sub_arn, is_deletion=True)
-
-    return {
-        "status": "success",
-        "message": "Filter policies updated for ingest and deletion subscriptions.",
-    }
->>>>>>> 0612a8d8
-
 
 def save_tolerance_to_dynamodb(shortname: str, versionid: str, tolerance: int):
     """Save tolerance value to DynamoDB"""
@@ -387,9 +285,6 @@
             "CMR_ENV",
             "MIGRATION_STREAM_COMPILER_LAMBDA",
             "TOLERANCE_TABLE_NAME",
-            "SUBSCRIPTION_ARN_INGEST",
-            "SUBSCRIPTION_ARN_DELETION",
-            "EXECUTION_ARN_PREFIX_INGEST",
         ]
     )
 
